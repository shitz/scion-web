--- conflicted
+++ resolved
@@ -1,34 +1,16 @@
 # Stdlib
-<<<<<<< HEAD
 import hashlib
 import json
-=======
-import base64
-import json
-import random
-import requests
-import tempfile
-import time
->>>>>>> af6475dd
 import os
 import tempfile
 from collections import deque
 from shutil import rmtree
-from time import sleep
-from urllib.parse import urljoin
 
 # External packages
-<<<<<<< HEAD
 from urllib.parse import urljoin
 from functools import reduce
 
 from django.contrib.auth.decorators import login_required, permission_required
-=======
-import dictdiffer
-from django.conf import settings
-from django.contrib import messages
-from django.contrib.auth.decorators import login_required
->>>>>>> af6475dd
 from django.core.exceptions import PermissionDenied
 from django.core.urlresolvers import reverse
 from django.db import transaction
@@ -84,29 +66,15 @@
     # link_ads,
 )
 from ad_manager.util.errors import HttpResponseUnavailable
-<<<<<<< HEAD
 from lib.util import write_file
 from topology.generator import ConfigGenerator
-from lib.crypto.certificate import Certificate
 
 from lib.crypto.asymcrypto import (
     generate_sign_keypair,
     generate_enc_keypair
 )
-=======
-from lib.util import (get_cert_chain_file_path,
-                      get_trc_file_path,
-                      get_sig_key_file_path,
-                      get_enc_key_file_path,
-                      write_file)
-from topology.generator import (COMMON_DIR,
-                                ConfigGenerator,
-                                DEFAULT_PATH_POLICY_FILE,)
-# DEFAULT_ZK_CONFIG
->>>>>>> af6475dd
-
-from lib.crypto.asymcrypto import generate_sign_keypair
-from lib.crypto.certificate import Certificate, CertificateChain
+
+from lib.crypto.certificate import Certificate
 from lib.defines import (BEACON_SERVICE,
                          CERTIFICATE_SERVICE,
                          PATH_SERVICE,
@@ -150,11 +118,6 @@
     SIBRA_EXECUTABLE,
 )
 
-SERVICE_NICKNAMES = ["er", "ps", "bs", "cs", "sb"]
-
-login_key = settings.LOGIN_KEY
-login_secret = settings.LOGIN_SECRET
-
 
 class ISDListView(ListView):
     model = ISD
@@ -202,78 +165,17 @@
 
 @require_POST
 def add_as(request):
-<<<<<<< HEAD
     new_as_id = request.POST['inputASname']
     try:
         new_as_id = int(new_as_id)
     except ValueError:
         return JsonResponse({'data': 'Invalid AS id'})
-=======
-    # Obtain the ISD for which the request is being made
->>>>>>> af6475dd
     current_isd = request.POST['inputISDname']
     isd = get_object_or_404(ISD, id=int(current_isd))
-
-    # Generate the signature and encryption keys for the new AS
-    sig_pub, sig_priv = generate_sign_keypair()
-    enc_pub, enc_priv = generate_sign_keypair()
-    sig_pub = base64.b64encode(sig_pub).decode('utf-8')
-    sig_priv = base64.b64encode(sig_priv).decode('utf-8')
-    enc_pub = base64.b64encode(enc_pub).decode('utf-8')
-    enc_priv = base64.b64encode(enc_priv).decode('utf-8')
-
-    # Send a POST request to scion-coord for registering a new AS
-    url = urljoin(settings.SCION_COORD_BASE_URL,
-                  settings.UPLOAD_JOIN_REQUEST_SVC)
-    url += "/" + login_key + "/" + login_secret
-    params ={
-                'isd_to_join': int(current_isd),
-                'sigkey': sig_pub,
-                'enckey': enc_pub,
-            }
-    headers = {'content-type': 'application/json'}
-    r = requests.post(url, json=params, headers=headers)
-    if r.status_code != 200 :  # Debug
-        return HttpResponse("Failed to add a new as")
-
-    # Obtain the request ID from the scion-coord and keep looking for a response
-    # to the join request against that request ID
-    request_id = json.loads(r.text)['id']
-    url = urljoin(settings.SCION_COORD_BASE_URL, settings.POLL_JOIN_REPLY_SVC)
-    url += "/" + login_key + "/" + login_secret
-    params ={
-                "request_id": request_id
-            }
-    while True:
-        r = requests.post(url, json=params, headers=headers)
-        if r.status_code == 200 and r.text != "No reply\n":
-            break
-        sleep(2)
-
-    # Insert new AS entry into the database, using the isd_as in the response
-    as_info = json.loads(r.text)
-    isd_id, new_as_id = as_info['isdas'].split('-')
-    as_obj = AD.objects.create(id=new_as_id,
-                               isd=isd,
+    as_obj = AD.objects.create(id=new_as_id, isd=isd,
                                is_core_ad=0,
-<<<<<<< HEAD
                                is_open=False)
-=======
-                               dns_domain='',
-                               is_open=False,
-                               sig_pub_key=sig_pub,
-                               sig_priv_key=sig_priv,
-                               enc_pub_key=enc_pub,
-                               enc_priv_key=enc_priv,
-                               certificate=as_info['certificate']
-                               cert_version=as_info['cert_version'])
->>>>>>> af6475dd
     as_obj.save()
-
-    # Create the directory structure in 'gen' for the new AS.
-    # This overwrites the existing (if present) directory of the AS
-    create_local_gen_without_topo(as_info, sig_priv, enc_priv)
-
     ad_page = reverse('ad_detail', args=[new_as_id])
     return redirect(ad_page + '#!nodes')
 
@@ -887,229 +789,6 @@
     return render(request, 'ad_manager/network_view.html', {'data': graph})
 
 
-<<<<<<< HEAD
-=======
-def makeAS(request):
-    url = 'http://localhost:8080/api/as/insert/%s/%s' % (login_key, login_secret)
-    AS = {'isdas':"1-1", 'core':1}
-    headers = {'content-type': 'application/json'}
-    r = requests.post(url, json=AS, headers=headers)
-    response = r.text
-    return HttpResponse(response)
-
-
-def upload_join_replies(args, core_isd_as):
-    # Iterate through all the join requests you ('core_isd_as') received
-    # and generate replies for each one of them
-    replies = []
-    isd_id, as_id = core_isd_as.split('-')
-    ad = AD.objects.get(id=as_id, isd=isd_id)
-    sig_priv_key = base64.b64decode(ad.sig_priv_key)
-
-    for arg in args:
-        sig_key = base64.b64decode(arg['sigkey'])
-        enc_key = base64.b64decode(arg['enckey'])
-        request_id = arg['id']
-        isd_as = isd_id + '-' + str(request_id)
-        certificate = Certificate.from_values(isd_as, sig_key, enc_key,
-                                              core_isd_as, sig_priv_key, 0)
-        reply = {
-                    'request_id': request_id,
-                    'certificate': str(certificate),
-                    'trc': 'Fake TRC', #Your TRC file, that of the core AS
-                    'trc_version': 0
-                }
-        replies.append(reply)
-
-    # Upload these join replies to the SCION coord service
-    url = urljoin(settings.SCION_COORD_BASE_URL,
-                  settings.UPLOAD_JOIN_REPLIES_SVC)
-    url += "/" + login_key + "/" + login_secret
-    params = {
-                'isdas': core_isd_as,
-                'replies':replies
-             }
-    headers = {'content-type': 'application/json'}
-    r = requests.post(url, json=params, headers=headers)
-
-    if r.status_code != 200 :  # Debug
-        print("Failed to upload join replies (Core ISD_AS: ", core_isd_as, ")")
-    return HttpResponse(r.text)
-
-
-@require_POST
-def upload_conn_requests(request):
-    return
-
-
-def upload_conn_replies(args, isd_as):
-    # Iterate through all the connection requests you received, and generate
-    # replies for each one of them. For now, we neglect unauthenticated
-    # requests and create new ER and send its IP/port details for authenticated
-    # requests.
-    # TODO(shyamjvs): Choose the ER's public IP/port from a table of available
-    # IP/port pairs instead of randomly generating them.
-    isd_id, as_id = isd_as.split('-')
-    curr_as = get_object_or_404(AD, id=as_id)
-    conn_replies = []
-
-    for arg in args:
-        cert_to_verify = Certificate.from_dict(json.loads(arg['certificate']))
-        cert_chain = CertificateChain.from_values(cert_to_verify)
-         # TODO(shyamjvs): Obtain trc and its version from AD model
-        trc = 'Your trc'
-        trc_version = 0
-
-        if cert_chain.verify(cert_to_verify.subject, trc, trc_version):
-            # Fetch the AS's current topology and add a new ER entry to it
-            as_topo = curr_as.generate_topology_dict()
-
-            elem_id = "er%ser%s" % (isd_as, arg['requester_isdas'])
-            er_id = arg['id']
-            er_local_addr = '127.0.0.' + str(random.randint(5, 250)) + '/29'
-            er_local_port = random.randint(30050, 30100)
-            er_public_addr = '127.0.0.' + str(random.randint(5, 250)) + '/31'
-            er_public_port = SCION_ROUTER_PORT
-
-            requester_isdas = arg['requester_isdas']
-            requester_addr = arg['ip']
-            requester_port = arg['port']
-
-            link_type = ''
-            if arg['linktype'] == 'CHILD':
-                link_type = 'PARENT'
-            elif arg['linktype'] == 'PARENT':
-                link_type = 'CHILD'
-            else:
-                link_type = 'PEER'
-            bandwidth = arg['bandwidth']
-            mtu = arg['mtu']
-
-            as_topo['EdgeRouters'][elem_id] = {
-                'Addr': er_local_addr,
-                'Port': er_local_port,
-                'Interface': {
-                    'IFID': er_id,
-                    'Addr': er_public_addr,
-                    'UdpPort': er_public_port,
-                    'ISD_AS': requester_isdas,
-                    'ToAddr': requester_addr,
-                    'ToUdpPort': requester_port,
-                    'LinkType': link_type,
-                    'Bandwidth': bandwidth,
-                    'MTU': mtu,
-                }
-            }
-
-            # Write back the new AS topology to the database and to 'gen'
-            os.makedirs(static_tmp_path, exist_ok=True)
-            mask_dns = as_topo.pop('DNSServers')
-            with open(yaml_topo_path, 'w') as file:
-                yaml.dump(as_topo, file, default_flow_style=False)
-
-            create_local_gen(isd_as, as_topo)
-            as_topo['DNSServers'] = mask_dns
-            generate_ansible_hostfile(topology_params, as_topo, isd_as)
-            curr_as.fill_from_topology(as_topo, clear=True)
-
-            # Create a connection reply for the requester
-            conn_reply = {
-                        'request_id': arg['id'],
-                        'ip': er_public_addr,
-                        'port': er_public_port,
-                        'mtu': mtu,
-                        'bandwidth': bandwidth,
-                    }
-        else:
-            conn_reply = {
-                        'request_id': arg['id'],
-                        'ip': '',
-                        'mtu': 0,
-                        'port': 0,
-                        'bandwidth': 0,
-                    }
-        conn_replies.append(reply)
-
-    # Upload these connection replies to the SCION coord service
-    url = urljoin(settings.SCION_COORD_BASE_URL,
-                  settings.UPLOAD_CONN_REPLIES_SVC)
-    url += "/" + login_key + "/" + login_secret
-    params = {
-                "isdas": isd_as,
-                "certificate": curr_as.certificate,
-                "replies": conn_replies,                
-             }
-    headers = {'content-type': 'application/json'}
-    r = requests.post(url, json=params, headers=headers)
-
-    if r.status_code != 200 :  # Debug
-        print("Failed to upload conn replies (ISD_AS: ", isd_as, ")")
-    return HttpResponse(r.text)
-
-
-def poll_events(request):
-    # Poll for any pending events for any AS under this instance of web scion.
-    # If there indeed is a join/connection request directed towards an AS, then
-    # forward the request to that AS asking it to upload back reply(ies).
-    # TODO(shyamjvs): Run this function as a seperate thread from scion-web
-    url = urljoin(settings.SCION_COORD_BASE_URL, settings.POLL_EVENTS_SVC)
-    url += "/" + login_key + "/" + login_secret
-    headers = {'content-type': 'application/json'}
-
-    print("Poll running")
-    while True:
-        for ad in AD.objects.all():
-            isd_as = str(ad.isd.id) + "-" + str(ad.id)
-            print(type(isd_as), ":", isd_as)
-            params = {
-                        "isdas": isd_as,
-                     }
-            r = requests.post(url, json=params, headers=headers)
-
-            print("status: ", r.status_code)
-            if r.status_code != 200 :  # Debug
-                print("Failed to poll for events (ISD_AS: ", isd_as, ")")
-
-            req = json.loads(r.text)
-            join_requests = req["join_requests"]
-            conn_requests = req["conn_requests"]
-            if join_requests:
-                upload_join_replies(join_requests, isd_as)
-            if conn_requests:
-                upload_conn_replies(conn_requests, isd_as)
-        sleep(settings.POLL_INTERVAL)
-    print("Poll stopped")
-
-def register_node(request):
-    node_values = request.POST
-    node_name = node_values['inputNodeName']
-    last_seen = datetime.now()
-    node_ip = node_values['inputNodeIP']
-    node_isd = node_values['inputNodeISD']
-    node_as = node_values['inputNodeAS']
-
-    management_interface_ip = node_values['inputManagementInterfaceIP']
-
-    result = run_rpc_command(node_ip, None, management_interface_ip, 'register',
-                             node_isd, node_as)
-    uuid = result['uuid']
-
-    new_node, created = Node.objects. \
-        get_or_create(uuid=uuid,
-                      defaults={'name': node_name,
-                                'last_seen': last_seen,
-                                'IP': node_ip,
-                                'ISD': node_isd,
-                                'AS': node_as})
-    if not created:
-        new_node.last_seen = datetime.now
-        new_node.save()
-
-    current_page = request.META.get('HTTP_REFERER')
-    return redirect(current_page)
-
-
->>>>>>> af6475dd
 def wrong_api_call(request):
     print('Wrong API call')
     return JsonResponse({'data': 'Failure'})
@@ -1137,154 +816,40 @@
     return ret_dict
 
 
-def name_entry_dict_router(isd_as, tp):
+def name_entry_dict_router(tp):
     ret_dict = {}
 
-<<<<<<< HEAD
     name_list = tp.getlist('inputBorderRouterName')
     address_list = tp.getlist('inputBorderRouterAddress')
     port_list = tp.getlist('inputBorderRouterPort')
-=======
-    # Obtain the list of fields for the ER connections requested
-    name_list = tp.getlist('inputEdgeRouterName')
-    address_list = tp.getlist('inputEdgeRouterAddress')
-    port_list = tp.getlist('inputEdgeRouterPort')
->>>>>>> af6475dd
     interface_list = tp.getlist('inputInterfaceAddr')
     bandwidth_list = tp.getlist('inputInterfaceBandwidth')
     if_id_list = tp.getlist('inputInterfaceIFID')
     remote_name_list = tp.getlist('inputInterfaceRemoteName')
     interface_type_list = tp.getlist('inputInterfaceType')
     link_mtu_list = tp.getlist('inputLinkMTU')
+    remote_address_list = tp.getlist('inputInterfaceRemoteAddress')
+    remote_port_list = tp.getlist('inputInterfaceRemotePort')
     own_port_list = tp.getlist('inputInterfaceOwnPort')
-    remote_address_list = {}  # To be obtained
-    remote_port_list = {}     # To be obtained
-
-    print("yo routers: ", len(name_list))
-    print("edge router name: ", name_list[0])
-    # Create a list of connection requests from the above fields for only those
-    # in which all the required fields are non-empty.
-    nonemptylist = []
     for i in range(len(name_list)):
-        if "" not in [name_list[i], address_list[i],
-                      interface_list[i], remote_name_list[i]]:
-            nonemptylist.append(i)
-
-    if not nonemptylist:
-        return {}
-
-    conn_requests = []
-    for i in nonemptylist:
-        port_list[i] = st_int(port_list[i], SCION_ROUTER_PORT)
-        bandwidth_list[i] = st_int(bandwidth_list[i], DEFAULT_BANDWIDTH)
-        if_id_list[i] = st_int(if_id_list[i], 1)
-        link_mtu_list[i] = st_int(link_mtu_list[i], DEFAULT_MTU)
-        own_port_list[i] = st_int(own_port_list[i], SCION_ROUTER_PORT)
-        conn_request = {'isdas': remote_name_list[i],
-                        'ip': interface_list[i],
-                        'port': own_port_list[i],
-                        'bandwidth': bandwidth_list[i],
-                        'linktype': interface_type_list[i],
-                        'mtu': link_mtu_list[i]
-                        }
-        conn_requests.append(conn_request)
-
-    # Upload the connection requests to scion-coord and obtain ids for them
-    isd_id, as_id = isd_as.split('-')
-    curr_as = get_object_or_404(AD, id=as_id)
-
-    url = urljoin(settings.SCION_COORD_BASE_URL,
-                  settings.UPLOAD_CONN_REQUESTS_SVC)
-    url += "/" + login_key + "/" + login_secret    
-    params = {
-                'isd_as': isd_as,
-                'certificate': curr_as.certificate,
-                'conn_requests': conn_requests,
-            }
-    headers = {'content-type': 'application/json'}
-
-    r = requests.post(url, json=params, headers=headers)    
-    request_ids = json.loads(r.text)['ids']
-    request_id_to_idx = {}
-    for i in range(len(nonemptylist)):
-        request_id_to_idx[request_id[i]] = nonemptylist[i]
-    print("yo mama")
-
-    # Poll for replies to the connection requests from scion-coord. Fill the
-    # remote address and port details for the connections from the replies
-    url = urljoin(settings.SCION_COORD_BASE_URL,
-                  settings.POLL_CONN_REQUESTS_SVC)
-    url += "/" + login_key + "/" + login_secret
-    params = {
-        'isdas' : isd_as
-    }
-
-    while request_ids:
-        r = requests.post(url, json=params, headers=headers) 
-        response = r.text
-        if response != '{}':
-            conn_replies = json.loads(response)['conn_replies']
-            if not conn_replies:
-                continue
-            for conn_reply in conn_replies:
-                request_id = conn_reply['request_id']
-                request_idx = request_id_to_idx[request_id]
-
-                cert_to_verify = Certificate.from_dict(
-                        json.loads(conn_reply['certificate']))
-                cert_chain = CertificateChain.from_values(cert_to_verify)
-                # TODO(shyamjvs): Obtain trc and its version from AD model
-                trc = 'Your trc'
-                trc_version = 0
-                if cert_chain.verify(cert_to_verify.subject, trc, trc_version):
-                    remote_address_list[request_idx] = conn_reply['ip']
-                    remote_port_list[request_idx] = st_int(conn_reply['port'],
-                                                           SCION_ROUTER_PORT)
-                    link_mtu_list[request_idx] = min(
-                        conn_reply['mtu'], link_mtu_list[request_idx])
-                    bandwidth_list[request_idx] = min(
-                        conn_reply['bandwidth'], bandwidth_list[request_idx])
-                else:
-                    remote_address_list[request_idx] = ''
-                    remote_port_list[request_idx] = ''
-                    print('Invalid Certificate for response to request_id: ',
-                          request_id)
-                request_ids.remove(request_id)
-        sleep(2)
-
-    # Now fill in all details for the ER connections since you now know remote
-    # ERs' IPs and ports. Neglect a connection request if the remote IP/port
-    # field received is empty.
-    for j in range(len(nonemptylist)):
-        i = nonemptylist[j]
-        if remote_address_list[i] == '' or remote_port_list[i] == '':
-            continue
         ret_dict[name_list[i]] = {'Addr': address_list[i],
-<<<<<<< HEAD
                                   'Port': st_int(port_list[i],
                                                  SCION_SUGGESTED_PORT),
-=======
-                                  'Port': port_list[i],
->>>>>>> af6475dd
                                   'Interface':
                                       {'Addr': interface_list[i],
-                                       'Bandwidth': bandwidth_list[i],
-                                       'IFID': if_id_list[i],
+                                       'Bandwidth': st_int(bandwidth_list[i],
+                                                           DEFAULT_BANDWIDTH),
+                                       'IFID': st_int(if_id_list[i], 1),
                                        'ISD_AS': remote_name_list[i],
                                        'LinkType': interface_type_list[i],
-                                       'MTU': link_mtu_list[i],
+                                       'MTU': st_int(link_mtu_list[i],
+                                                     DEFAULT_MTU),
                                        'ToAddr': remote_address_list[i],
-<<<<<<< HEAD
                                        'ToUdpPort':
                                        st_int(remote_port_list[i],
                                               SCION_SUGGESTED_PORT),
                                        'UdpPort': st_int(own_port_list[i],
                                                          SCION_SUGGESTED_PORT)}
-=======
-                                       'ToUdpPort': remote_port_list[i],
-                                       'UdpPort': own_port_list[i]
-                                      }
->>>>>>> af6475dd
                                   }
     return ret_dict
 
@@ -1314,12 +879,7 @@
                             tp.getlist('input{}InternalPort'.format(s_type)),
                             )
 
-<<<<<<< HEAD
     mockup_dicts['BorderRouters'] = name_entry_dict_router(tp)
-=======
-    mockup_dicts['DnsDomain'] = tp['inputDnsDomain']
-    mockup_dicts['EdgeRouters'] = name_entry_dict_router(isd_as, tp)
->>>>>>> af6475dd
     mockup_dicts['ISD_AS'] = tp['inputISD_AS']
     mockup_dicts['MTU'] = st_int(tp['inputMTU'], DEFAULT_MTU)
 
@@ -1474,131 +1034,6 @@
             'zookeeper_service': ZOOKEEPER_EXECUTABLE}
 
 
-<<<<<<< HEAD
-=======
-@require_POST
-def deploy_config(request):
-    """
-    Finalize and deploy tar
-    """
-    tar_params = request.POST.copy()
-    node_uuid = tar_params['nodeUUID']
-    node = Node.objects.get(uuid=node_uuid)
-    types = tar_params.getlist('type[]')
-    management_interface_ip = tar_params['managementInterfaceIP']
-
-    # looks up the name of the executable for the service,
-    # certificate server -> 'cert_server', ...
-    lkx = lookup_dict_executables()
-
-    # looks up the prefix used for naming supervisor processes,
-    # beacon server -> 'bs', ...
-    lkp = lookup_dict_services_prefixes()
-
-    tmp_folder_path = os.path.join(WEB_ROOT, 'ad_manager',
-                                   'static', 'tmp')
-
-    current_node_file = os.path.join(tmp_folder_path, node_uuid + '.tar')
-    create_tar(current_node_file)
-
-    for service_type in types:
-        config = configparser.ConfigParser()
-        prefix = lkp[service_type]
-        executable_name = lkx[service_type]
-        # Get digits only from ISD and AS names
-        lkp['d'] = lambda x: ''.join(filter(str.isdigit(), x))
-        serv_name = '{}{}-{}-1'.format(prefix, lkp['d'](node.ISD),
-                                       lkp['d'](node.AS))
-        config['program:' + serv_name] = \
-            {'startsecs': '5',
-             'command': '"bin/{0}" "{1}" "gen/{2}/{3}/{1}"'.format(
-                 executable_name, serv_name, node.ISD, node.AS),
-             'startretries': '0',
-             'stdout_logfile': 'logs/' + serv_name + '.OUT',
-             'redirect_stderr': 'true',
-             'autorestart': 'false',
-             'environment': 'PYTHONPATH =.',
-             'autostart': 'false',
-             'stdout_logfile_maxbytes': '0'}
-
-        # replace command entry if zookeeper special case
-        if service_type == 'zookeeper_service':
-            config['program:' + serv_name]['command'] = \
-                '"java" "-cp"' \
-                ' "gen/{2}/{3}/{1}:' \
-                '/usr/share/java/jline.jar:' \
-                '/usr/share/java/log4j-1.2.jar:' \
-                '/usr/share/java/xercesImpl.jar:' \
-                '/usr/share/java/xmlParserAPIs.jar:' \
-                '/usr/share/java/netty.jar:' \
-                '/usr/share/java/slf4j-api.jar:' \
-                '/usr/share/java/slf4j-log4j12.jar:' \
-                '/usr/share/java/{0}" ' \
-                '"-Dzookeeper.log.file=logs/{1}.log" ' \
-                '"org.apache.zookeeper.server.quorum.QuorumPeerMain" ' \
-                '"gen/{2}/{3}/{1}/zoo.cfg"'.format(executable_name,
-                                                   serv_name,
-                                                   node.ISD,
-                                                   node.AS)
-
-        conf_file_path = os.path.join(tmp_folder_path, 'supervisord.conf')
-        with open(conf_file_path, 'w') as configfile:
-            config.write(configfile)
-
-        cert_path = os.path.join(tmp_folder_path, 'certs_only')
-        add_file_to_tar(cert_path, serv_name, current_node_file)
-        # add instead data and zoo.cfg for zookeeper config
-        add_file_to_tar(yaml_topo_path,
-                        os.path.join('/' + serv_name, 'topology.yml'),
-                        current_node_file)
-        add_file_to_tar(conf_file_path,
-                        os.path.join('/' + serv_name, 'supervisord.conf'),
-                        current_node_file)
-
-    run_rpc_command(node.IP, node.uuid, management_interface_ip, 'retrieve_tar',
-                    node.ISD, node.AS)
-    current_page = request.META.get('HTTP_REFERER')
-    return redirect(current_page)
-
-
-def create_local_gen_without_topo(as_info, sig_priv_key, enc_priv_key):
-    """
-    creates the usual gen folder structure for an ISD/AS under web_scion/gen,
-    but without the topology.yml file
-    Args:
-        isd_as: isd-as string
-    """
-    # Create a new directory for the AS in WEB_ROOT/... (overwrite if exists)
-    isd_id, as_id = as_info['isdas'].split('-')
-    as_path = os.path.join(WEB_ROOT, GEN_PATH,
-                           'ISD{}/AS{}'.format(isd_id, as_id))
-    rmtree(as_path, True)
-    os.makedir(as_path)
-
-    # Create keys and cert files inside the AS directory (in temporary dirs)
-    # Note: These directories are moved into the node directories when topology
-    # is generated for the AS.
-    cert_file = get_cert_chain_file_path(as_path,
-                                         [isd_id, as_id],
-                                         as_info['cert_version'])
-    trc_file = get_trc_file_path(as_path,
-                                 isd_id,
-                                 as_info['trc_version'])
-    sig_key_file = get_sig_key_file_path(as_path)
-    enc_key_file = get_enc_key_file_path(as_path)
-
-    write_file(cert_file, as_info['certificate'])
-    write_file(trc_file, as_info['trc'])
-    write_file(sig_key_file, sig_priv_key)
-    write_file(enc_key_file, enc_priv_key)
-
-    #
-
-
-
-
-
->>>>>>> af6475dd
 def create_local_gen(isd_as, tp):
     """
     creates the usual gen folder structure for an ISD/AS under web_scion/gen,
@@ -1660,17 +1095,13 @@
     zk_name_counter = 1
 
     for service_type, type_key in types_keys:
-        config = configparser.ConfigParser()
         executable_name = lkx[service_type]
         replicas = tp[type_key].keys()  # SECURITY WARNING:allows arbitrary path
         # the user can enter arbitrary paths for his output
-<<<<<<< HEAD
         # Mitigation: make path at least relative
         executable_name = os.path.normpath('/'+executable_name).lstrip('/')
-=======
-        # might want to sanitize at least for '.', '\\' and variations
->>>>>>> af6475dd
         for serv_name in replicas:
+            config = configparser.ConfigParser()
             # replace serv_name if zookeeper special case (they have only ids)
             if service_type == 'zookeeper_service':
                 serv_name = '{}{}-{}-{}'.format('zk', isd_id,
